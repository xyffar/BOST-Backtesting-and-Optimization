--- conflicted
+++ resolved
@@ -364,18 +364,8 @@
 def run_optimization(data: pd.DataFrame, custom_constraint: Callable, ticker: str, benchmark_comparison: float) -> None:
     """Run the full optimization workflow for a single ticker."""
     if data is None or data.empty:
-<<<<<<< HEAD
         st.error(MESSAGES.get("display_texts", {}).get("optimizer_runner", {}).get("no_data_for_optimization", ""))
         return
-=======
-        return (
-            None,
-            None,
-            None,
-            "failure",
-            MESSAGES["display_texts"]["optimizer_runner"]["no_data_for_optimization"],
-        )
->>>>>>> 1adb2a74
 
     start_time = time.perf_counter()
 
@@ -384,19 +374,8 @@
     if not bt:
         return
 
-<<<<<<< HEAD
     # 2. Prepare parameter ranges for the optimizer
     processed_params = _process_params_ranges(ss.opt_params)
-=======
-    # # 2. Recupera l'obiettivo di ottimizzazione
-    # objective_func: str
-    # maximize: bool
-    # objective_display_name: str
-    try:
-        maximize = MESSAGES["optimization_settings"]["objectives"].get(objective_function_key)
-    except ValueError as ve:
-        return None, None, None, "failure", str(ve)
->>>>>>> 1adb2a74
 
     # 3. Execute the core optimization
     optimization_output = _execute_optimization(bt, processed_params, custom_constraint)
@@ -405,12 +384,12 @@
 
     all_comb_data, sambo_data = optimization_output
 
-<<<<<<< HEAD
     # 4. Process results based on the optimization method
     if ss.opt_method_wid == "Grid Search":
         _generate_plots_for_grid_search_results(all_comb_data, ss.opt_obj_func_wid, ticker)
     elif ss.opt_method_wid == "SAMBO" and sambo_data:
         ss.opt_sambo_plots[ticker] = make_sambo_plots(all_comb_data, sambo_data)
+
 
     # 5. Store results in session state
     ss.opt_combs_ranking[ticker] = add_benchmark_comparison(all_comb_data, benchmark_comparison, ss.opt_obj_func_wid)
@@ -425,91 +404,6 @@
         "strategy": ss.opt_strategy_wid,
     }
     log_execution_data(start_time, end_time, action="Optimization", **pars_time_log)
-=======
-    try:
-        # 4. Esegui il core dell'ottimizzazione
-        optimization_output: BacktestOptimizationOutput = _execute_optimization(
-            bt,
-            processed_params,
-            objective_function_key,
-            optimization_method,
-            strategy_class,
-            sambo_tries,
-            custom_constraint,
-        )  # Best stats, all combinations
-
-        # Gestisce il caso in cui l'ottimizzazione non produce risultati validi
-        if optimization_output is None:
-            return (
-                None,
-                None,
-                None,
-                "failure",
-                MESSAGES["display_texts"]["optimizer_runner"]["no_valid_results"],
-            )
-
-        # Controllo specifico per l'output di Grid Search (tuple di Series) o SAMBO (singola Series)
-        if (
-            isinstance(optimization_output, tuple) and (optimization_output[0] is None or optimization_output[0].empty)
-        ) or (isinstance(optimization_output, pd.Series) and optimization_output.empty):
-            return (
-                None,
-                None,
-                None,
-                "failure",
-                MESSAGES["display_texts"]["optimizer_runner"]["no_valid_results"],
-            )
-
-        # 5. Estrai e formatta i risultati in base al metodo di ottimizzazione
-        if optimization_method == "Grid Search":
-            all_comb_data, heatmap_plots = _handle_grid_search_results(  # Assegna a heatmap_plots
-                optimization_output, objective_function_key, maximize
-            )
-        elif optimization_method == "SAMBO":
-            all_comb_data, sambo_plot_data = _handle_sambo_results(
-                optimization_output, objective_function_key, maximize
-            )
-
-        end_time = time.perf_counter()
-        pars_time_log = {
-            "n_combs": len(all_comb_data),
-            "periods": len(data),
-            "opt_method": optimization_method,
-            "strategy": strategy_class.DISPLAY_NAME,
-        }
-        log_execution_data(start_time, end_time, action="Optimization", **pars_time_log)
-
-        # Controllo finale se i risultati sono stati estratti con successo
-        if all_comb_data is None:
-            return (
-                None,
-                None,
-                None,
-                "failure",
-                MESSAGES["display_texts"]["optimizer_runner"]["no_valid_results"],
-            )
-
-        return (
-            all_comb_data,
-            heatmap_plots,
-            sambo_plot_data,
-            "success",
-            MESSAGES["display_texts"]["optimizer_runner"]["optimization_success"],
-        )
-
-    except ValueError as ve:
-        # Gestione specifica degli errori di valore (es. problemi di configurazione)
-        return None, None, None, "failure", str(ve)
-    except Exception as e:
-        # Gestione generica degli errori per problemi inaspettati durante l'ottimizzazione
-        return (
-            None,
-            None,
-            None,
-            "failure",
-            MESSAGES["display_texts"]["optimizer_runner"]["optimization_error"].format(e=e),
-        )
->>>>>>> 1adb2a74
 
 
 def start_optimization_process(
@@ -549,7 +443,6 @@
         - Updates Streamlit UI placeholders with progress, success, and error messages.
 
     """
-<<<<<<< HEAD
     if ss.opt_results_generated:
         reset_ss_values_for_results()
         _reset_info_res_containers(opt_infos_container, opt_results_container)
@@ -578,51 +471,6 @@
         ss.failed_downloads_tickers,
     )
     benchmark_comparison: float = benchmark_stats[ss.opt_obj_func_wid]
-=======
-    if not tickers:
-        st.error(MESSAGES["display_texts"]["messages"]["enter_ticker_error"])
-    elif strat_class is None:
-        st.error(MESSAGES["display_texts"]["messages"]["select_valid_strategy_error"])
-    elif not optimization_params_ranges:
-        st.error(MESSAGES["display_texts"]["messages"]["define_optimization_ranges_error"])
-    else:
-        all_ticker_results = {}
-
-    results_container = st.empty()
-    download_progress_placeholder = st.empty()
-    download_success_placeholder = st.empty()
-    run_progress_placeholder = st.empty()
-    run_success_placeholder = st.empty()
-    download_fail_placeholder = st.empty()
-    run_fail_placeholder = st.empty()
-
-    download_progress_placeholder.container()
-    download_success_placeholder.container()
-    download_success_placeholder.container()
-    run_progress_placeholder.container()
-    run_success_placeholder.container()
-    download_fail_placeholder.container()
-    run_fail_placeholder.container()
-
-    with results_container:
-        st.session_state.successful_downloads_tickers = []
-        st.session_state.failed_downloads_tickers = []
-        st.session_state.successful_runs_tickers = []
-        st.session_state.failed_runs_tickers = []
-
-        benchmark_stats = get_benchmark_data(
-            start_date_yf,
-            end_date_yf,
-            data_interval,
-            initial_capital,
-            commission_percent,
-            download_progress_placeholder,
-            download_success_placeholder,
-            st.session_state.successful_downloads_tickers,
-            st.session_state.failed_downloads_tickers,
-        )
-        benchmark_comparison = benchmark_stats[objective_function_selection]
->>>>>>> 1adb2a74
 
     with opt_results_container:
         progress_bar = st.progress(0)
@@ -643,7 +491,6 @@
                 show_time=True,
             )
 
-<<<<<<< HEAD
             with run_progress_placeholder:
                 run_optimization(
                     data=data, custom_constraint=None, ticker=ticker, benchmark_comparison=benchmark_comparison
@@ -666,54 +513,7 @@
                 #     wfo_oos_ratio,
                 #     all_comb_data[all_comb_data.columns[:-1]],
                 # )  # Passiamogli la lista delle combinazioni provate
-=======
-            if data is not None:
-                with st.spinner(
-                    MESSAGES["display_texts"]["messages"]["running_optimization"].format(
-                        ticker=ticker, current_idx=i + 1, total_tickers=len(tickers)
-                    ),
-                    show_time=True,
-                ):
-                    (all_comb_data, heatmap_plot, sambo_plots, run_status, run_msg) = run_optimization(
-                        data,
-                        strat_class,
-                        optimization_params_ranges,
-                        objective_function_selection,
-                        optimization_method_selection,
-                        initial_capital,
-                        commission_percent,
-                        max_tries_sambo,
-                        None,
-                    )
-
-                    # Cominciamo col Monte Carlo, se richiesto!!
-                    combs_with_mc_stats = run_montecarlos_for_best_combs(
-                        initial_capital,
-                        objective_function_selection,
-                        run_mc,
-                        promoted_combinations,
-                        mc_sampling_method,
-                        num_sims,
-                        sims_length,
-                        benchmark_stats,
-                        ticker,
-                        all_comb_data,
-                    )
-                    # cycles_summary, combs_stats = initiate_wfo(
-                    #     data,
-                    #     strat_class,
-                    #     optimization_params_ranges,
-                    #     objective_function_selection,
-                    #     optimization_method_selection,
-                    #     initial_capital,
-                    #     commission_percent,
-                    #     max_tries_sambo,
-                    #     run_wfo,
-                    #     wfo_n_cycles,
-                    #     wfo_oos_ratio,
-                    #     all_comb_data[all_comb_data.columns[:-1]],
-                    # )  # Passiamogli la lista delle combinazioni provate
->>>>>>> 1adb2a74
+
 
                 manage_opt_run_infos(
                     run_success_placeholder,
