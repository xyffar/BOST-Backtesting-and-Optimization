--- conflicted
+++ resolved
@@ -50,27 +50,6 @@
     "opt_mc_results": ({}, True),
     "opt_sambo_plots": ({}, True),
 }
-
-<<<<<<< HEAD
-=======
-session_state_names = ('mode', 'all_strategies', 'successful_downloads_tickers', 'failed_downloads_tickers', 'successful_runs_tickers',
-                       'failed_runs_tickers', 'backtest_comp_with_benchmark_df', 'backtest_interactive_plot', 'backtest_trade_list',
-                       'backtest_mc_percentile', 'backtest_mc_probs_benchmark', 'backtest_mc_equity_lines_plot', 'backtest_mc_var_plot',
-                       'backtest_mc_returns_plot', 'backtest_excel', 'opt_mc_results', 'opt_heatmaps', 'opt_sambo_plots', 'opt_combs_ranking'
-                      )
-
-def initialize_session_states():
-    for name in session_state_names:
-        if name not in st.session_state:
-            st.session_state[name] = None
-
-
-# FOLDER_STRATS = "strategies"
-
-# # --- Global Default Parameters (only non-optimizable ones) ---
-# INITIAL_CAPITAL = 10000.0  # Initial capital for the backtest
-# COMMISSION_PERCENT = 0.002  # 0.2% commission per trade
->>>>>>> 1adb2a74
 
 # Default dates (last 5 years until today)
 # Formatted as dd/mm/yyyy
