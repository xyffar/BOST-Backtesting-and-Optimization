--- conflicted
+++ resolved
@@ -269,24 +269,9 @@
         ss.bt_params = {}
         return
 
-<<<<<<< HEAD
+
     strategy_class = ss.all_strategies[strategy_name]
     param_defs: list[dict] = getattr(strategy_class, "PARAMS_INFO", [])
-=======
-def _render_all_backtesting_settings(
-    tickers: list[str],
-    start_date_yf: str,
-    end_date_yf: str,
-    data_interval: str,
-    initial_capital: float,
-    commission_percent: float,
-    backtest_settings_container: streamlit_obj,
-    backtest_results_container: streamlit_obj,
-) -> None:
-    (selected_strategy_name, run_mc, mc_sampling_method, sims_length, num_sims) = render_backtest_settings(
-        st.session_state.all_strategies, backtest_settings_container
-    )
->>>>>>> 1adb2a74
 
     if not param_defs:
         ss.bt_params = {}  # No parameters to render
@@ -316,7 +301,6 @@
     parameter inputs, and the main "Run Backtest" button. It also calls
     the function to display results if they are available in the session state.
     """
-<<<<<<< HEAD
     # Create containers for different sections of the UI
     settings_container = st.container()
     params_container = st.container()
@@ -392,107 +376,6 @@
 
 def render_opt_button_and_pars_combs(args_for_opt: list) -> None:
     """Render the optimization run button and displays the number of parameter combinations.
-=======
-    opt_settings_container = st.container()
-    opt_infos_container = st.container()
-    opt_results_container = st.container()
-
-    with opt_settings_container:
-        # Mostra le importazioni per l'ottimizzazione
-        args_for_opt = _render_all_opt_settings(
-            tickers,
-            start_date,
-            end_date,
-            data_interval,
-            initial_capital,
-            commission_percent,
-            opt_infos_container,
-            opt_results_container,
-        )
-
-    with opt_infos_container:
-        (
-        download_progress_placeholder,
-        download_success_placeholder,
-        run_progress_placeholder,
-        run_success_placeholder,
-        download_fail_placeholder,
-        run_fail_placeholder,
-        ) = create_opt_info_area(opt_infos_container)
-
-        
-        render_opt_button_and_pars_combs(args_for_opt[15], args_for_opt + [download_progress_placeholder,
-                                                                                         download_success_placeholder,
-                                                                                         run_progress_placeholder,
-                                                                                         run_success_placeholder,
-                                                                                         download_fail_placeholder,
-                                                                                         run_fail_placeholder])
-
-
-def _render_all_opt_settings(
-    tickers: list[str],
-    start_date: str,
-    end_date: str,
-    data_interval: str,
-    initial_capital: float,
-    commission_percent: float,
-    opt_infos_container: streamlit_obj,
-    opt_results_container: streamlit_obj,
-) -> list:
-    (
-        selected_strategy_name,
-        objective_function_selection,
-        optimization_method_selection,
-        max_tries_sambo,
-    ) = render_opt_settings()
-
-    # Mostra le impostazioni per il Monte Carlo dell'ottimizzazione
-    run_mc, promoted_combinations, mc_sampling_method, num_sims, sims_length = render_opt_mc_settings()
-
-    # Mostra le impostazioni per la Walk Forward Optimization
-    run_wfo, wfo_n_cycles, wfo_oos_ratio = render_opt_wfo_settings()
-
-    strat_class: type[CommonStrategy] = st.session_state.all_strategies[selected_strategy_name]
-    optimization_params_ranges: dict[str : list | range] = render_optimization_params(strat_class)
-
-
-    args_for_opt = [
-        tickers,
-        start_date,
-        end_date,
-        data_interval,
-        initial_capital,
-        commission_percent,
-        objective_function_selection,
-        optimization_method_selection,
-        max_tries_sambo,
-        run_mc,
-        promoted_combinations,
-        mc_sampling_method,
-        num_sims,
-        sims_length,
-        strat_class,
-        optimization_params_ranges,
-        opt_results_container,
-        run_wfo,
-        wfo_n_cycles,
-        wfo_oos_ratio,
-        # download_progress_placeholder,
-        # download_success_placeholder,
-        # run_progress_placeholder,
-        # run_success_placeholder,
-        # download_fail_placeholder,
-        # run_fail_placeholder,
-        ]
-
-    return args_for_opt
-
-def render_opt_button_and_pars_combs(
-    optimization_params_ranges: dict[str, list | range],
-    args_for_opt: list,
-) -> None:
-    """Render the optimization run button and display the number of parameter combinations.
->>>>>>> 1adb2a74
 
     Args:
         args_for_opt (list): A list of arguments to be passed to the
@@ -731,7 +614,6 @@
 #     Returns:
 #         tuple: Placeholders for download progress, download success, run progress, run success, download failure, and run failure.
 
-<<<<<<< HEAD
 #     """
 #     with opt_infos_container:
 #         # Placeholders for dynamic messages
@@ -754,29 +636,6 @@
 #         download_fail_placeholder,
 #         run_fail_placeholder,
 #     )
-=======
-    """
-    # Placeholders for dynamic messages
-    col_progress, col_success, col_failed = st.columns(3)
-    with col_progress:
-        download_progress_placeholder = st.empty()
-        download_success_placeholder = st.empty()
-    with col_success:
-        run_progress_placeholder = st.empty()
-        run_success_placeholder = st.empty()
-    with col_failed:
-        download_fail_placeholder = st.empty()
-        run_fail_placeholder = st.empty()  # For backtest/optimization success/failure messages
-
-    return (
-        download_progress_placeholder,
-        download_success_placeholder,
-        run_progress_placeholder,
-        run_success_placeholder,
-        download_fail_placeholder,
-        run_fail_placeholder,
-    )
->>>>>>> 1adb2a74
 
 
 def render_optimization_params(
